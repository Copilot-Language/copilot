--- conflicted
+++ resolved
@@ -38,15 +38,9 @@
 library
     ghc-options:     -Wall
     -- These build depends represent my current system.  This will probably
-<<<<<<< HEAD
     -- build on packages outside these constraints.
     build-depends:     
                        base >= 4.0 
-=======
-    -- build on packages outside these constaints.
-    build-depends:
-                       base >= 4.0 && < 6
->>>>>>> 02559862
                      , atom >= 1.0.8
                      , containers >= 0.2.0.1
                      , process >= 1.0.0.0
