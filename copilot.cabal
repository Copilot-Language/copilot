--- conflicted
+++ resolved
@@ -25,11 +25,7 @@
 
 source-repository head
     type:       git
-<<<<<<< HEAD
-    location:   git://github.com/Copilot-Language/Copilot.git
-=======
     location:   https://github.com/Copilot-Language/Copilot.git
->>>>>>> f8b8d882
 
 library
     hs-source-dirs: src
