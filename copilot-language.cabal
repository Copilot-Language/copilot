cabal-version:       >=1.10
name:                copilot-language
version:             0.1
synopsis:            A Haskell-embedded DSL for monitoring hard real-time
                     distributed systems.
description:         Blah blah blah...
license:             BSD3
license-file:        LICENSE
author:              Lee Pike, Robin Morisset, Alwyn Goodloe, Sebastian Niller,
                     Nis Nordby Wegmann
maintainer:          niswegmann@gmail.com
stability:           Experimental
category:            Language, Embedded
build-type:          Simple

library
  default-language: Haskell2010

  hs-source-dirs: src

  build-depends:
    array,
    base >= 4.0 && < 5,
    containers >= 0.4 && < 1,
<<<<<<< HEAD
=======
    copilot-core,
    data-reify >= 0.6,
>>>>>>> 5addb2a2
    mtl >= 2.0 && < 3,
    ghc-prim >= 0.2 && < 0.3,

    copilot-core,
    copilot-c99
  exposed-modules:
    Copilot
    Copilot.Language
    Copilot.Language.Interpret
    Copilot.Language.Operators.Boolean
    Copilot.Language.Operators.Constant
    Copilot.Language.Operators.Eq
    Copilot.Language.Operators.Extern
    Copilot.Language.Operators.Local
    Copilot.Language.Operators.Integral
    Copilot.Language.Operators.Mux
    Copilot.Language.Operators.Ord
    Copilot.Language.Operators.Temporal
    Copilot.Language.Prelude
    Copilot.Language.Reify
    Copilot.Language.Reify.Graph

  other-modules:
    Copilot.Language.Analyze
    Copilot.Language.Stream
    Copilot.Language.Spec
    System.Mem.StableName.Dynamic
    System.Mem.StableName.Dynamic.Map

  ghc-options:
    -fwarn-tabs
    -O2
    -auto-all
    -caf-all
    -Wall<|MERGE_RESOLUTION|>--- conflicted
+++ resolved
@@ -22,14 +22,9 @@
     array,
     base >= 4.0 && < 5,
     containers >= 0.4 && < 1,
-<<<<<<< HEAD
-=======
-    copilot-core,
     data-reify >= 0.6,
->>>>>>> 5addb2a2
     mtl >= 2.0 && < 3,
     ghc-prim >= 0.2 && < 0.3,
-
     copilot-core,
     copilot-c99
   exposed-modules:
