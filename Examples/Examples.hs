--------------------------------------------------------------------------------
-- Copyright © 2011 National Institute of Aerospace / Galois, Inc.
--------------------------------------------------------------------------------

-- |

{-# LANGUAGE RebindableSyntax #-}

module Main where

import qualified Prelude as P
import Copilot.Language
import Copilot.Language.Prelude hiding (even, odd)
import Copilot.Language.Reify (reify)

--------------------------------------------------------------------------------

--
-- Some utility functions:
--

implyStream :: Stream Bool -> Stream Bool -> Stream Bool
implyStream p q = not p || q

flipflop :: Stream Bool -> Stream Bool
flipflop x = y
  where
    y = [False] ++ if x then not y else y

nats :: Stream Word64
nats = [0] ++ nats + 1

even :: (P.Integral a, Typed a) => Stream a -> Stream Bool
even x = x `mod` 2 == 0

odd :: (P.Integral a, Typed a) => Stream a -> Stream Bool
odd = not . even

counter :: (Num a, Typed a) => Stream Bool -> Stream a
counter reset = y
  where
    zy = [0] ++ y
    y  = if reset then 0 else zy + 1

booleans :: Stream Bool
booleans = [True, True, False] ++ booleans

fib :: Stream Word64
fib = [1, 1] ++ fib + drop 1 fib

<<<<<<< HEAD
bitWise :: Stream Word8
bitWise = ( let a = [ 1, 1, 0 ] ++ a in a )
          .^.
          ( let b = [ 0, 1, 1 ] ++ b in b )
=======
>>>>>>> e73fc4c4

sumExterns :: Stream Word64
sumExterns =
  let
    e1 = extern "e1"
    e2 = extern "e2"
  in
    e1 + e2

--------------------------------------------------------------------------------

--
-- An example of a complete copilot specification.
--

<<<<<<< HEAD
=======
e1, e2, e3 :: [Word64]
e1 = [0..]
e2 = 5 : 4 : e2
e3 = [1, 1] P.++ zipWith (+) e3 (P.drop 1 e3)
>>>>>>> e73fc4c4

-- A specification:
spec :: Spec 
spec =
  do
<<<<<<< HEAD

    -- A trigger with four arguments:
    trigger "f" true -- booleans
      [ arg fib, arg nats, arg sumExterns, arg bitWise ]
=======
    -- A trigger with two arguments:
    trigger "f" booleans
      [ arg fib, arg sumExterns ]
--      [ arg fib, arg nats ]
>>>>>>> e73fc4c4

    -- A trigger with a single argument:
    trigger "g" (flipflop booleans)
      [ arg (sumExterns + counter false + 25) ]
--      [ arg (counter false + 25 :: Stream Int32) ]

    -- A trigger with a single argument (should never fire):
    trigger "h" (extern "e3" /= fib)
      [ arg (0 :: Stream Int8) ]

    observer "i" (odd nats)

--- Some infinite lists for simulating external variables:
e1, e2, e3 :: [Word64]
e1 = [0..]
e2 = 5 : 4 : e2
e3 = [1, 1] P.++ zipWith (+) e3 (P.drop 1 e3)

main :: IO ()
main =
  do
    putStrLn "PrettyPrinter:"
    putStrLn ""
    prettyPrint spec
    putStrLn ""
    putStrLn ""
    putStrLn "Interpreter:"
    putStrLn ""
    interpret 10 [input "e1" e1, input "e2" e2, input "e3" e3] spec
    putStrLn ""
    putStrLn ""

--------------------------------------------------------------------------------<|MERGE_RESOLUTION|>--- conflicted
+++ resolved
@@ -48,13 +48,10 @@
 fib :: Stream Word64
 fib = [1, 1] ++ fib + drop 1 fib
 
-<<<<<<< HEAD
 bitWise :: Stream Word8
 bitWise = ( let a = [ 1, 1, 0 ] ++ a in a )
           .^.
           ( let b = [ 0, 1, 1 ] ++ b in b )
-=======
->>>>>>> e73fc4c4
 
 sumExterns :: Stream Word64
 sumExterns =
@@ -70,29 +67,19 @@
 -- An example of a complete copilot specification.
 --
 
-<<<<<<< HEAD
-=======
-e1, e2, e3 :: [Word64]
-e1 = [0..]
-e2 = 5 : 4 : e2
-e3 = [1, 1] P.++ zipWith (+) e3 (P.drop 1 e3)
->>>>>>> e73fc4c4
-
 -- A specification:
 spec :: Spec 
 spec =
   do
-<<<<<<< HEAD
 
     -- A trigger with four arguments:
     trigger "f" true -- booleans
       [ arg fib, arg nats, arg sumExterns, arg bitWise ]
-=======
+
     -- A trigger with two arguments:
     trigger "f" booleans
       [ arg fib, arg sumExterns ]
 --      [ arg fib, arg nats ]
->>>>>>> e73fc4c4
 
     -- A trigger with a single argument:
     trigger "g" (flipflop booleans)
