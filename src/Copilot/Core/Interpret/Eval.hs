--------------------------------------------------------------------------------
-- Copyright © 2011 National Institute of Aerospace / Galois, Inc.
--------------------------------------------------------------------------------

-- | An tagless interpreter for Copilot specifications.

{-# LANGUAGE GADTs #-}

module Copilot.Core.Interpret.Eval
  ( Env
  , Output
  , ExecTrace (..)
  , eval
  ) where

import Copilot.Core
import Copilot.Core.Type.Dynamic
import Copilot.Core.Type.Show (showWithType)
import Data.List (transpose)
import Data.Map (Map)
import qualified Data.Map as M
import Data.Bits
import Prelude hiding (id)
import qualified Prelude as P

--------------------------------------------------------------------------------

type Env k = [(k, DynamicF [] Type)]

--------------------------------------------------------------------------------

type Output = String

data ExecTrace = ExecTrace
  { interpTriggers  :: Map String [Maybe [Output]]
  , interpObservers :: Map String [Output] }
  deriving Show

--------------------------------------------------------------------------------

eval :: Int -> Env Name -> Spec -> ExecTrace
eval k exts spec =
  let
    strms = map             (evalStream     exts strms) (specStreams   spec)
    trigs = strms `seq` map (evalTrigger  k exts strms) (specTriggers  spec)
    obsvs = strms `seq` map (evalObserver k exts strms) (specObservers spec)
  in
    ExecTrace
      { interpTriggers  = M.fromList $
          zip (map triggerName  (specTriggers  spec)) trigs
      , interpObservers = M.fromList $
          zip (map observerName (specObservers spec)) obsvs
      }

--------------------------------------------------------------------------------

evalConst x exts locs strms = x `seq` repeat x
evalDrop t i id exts locs strms = 
    let Just xs = lookup id strms >>= fromDynF t
    in  P.drop (fromIntegral i) xs
evalLocal t1 name e1 e2 exts locs strms = 
    let xs    = evalExpr_ e1 exts locs strms
        locs' = (name, toDynF t1 xs) : locs
    in  evalExpr_ e2 exts locs' strms
evalVar t name exts locs strms             = 
    let Just xs = lookup name locs >>= fromDynF t
    in  xs
<<<<<<< HEAD
evalExternVar t name exts locs strms       = evalExtern t name exts
evalExternArray =
=======
  ExternVar t name       -> evalExtern t name exts
  ExternArray _ _ _ _ _    ->
>>>>>>> 8d521ee4
    error "External arrays aren't supported in the interpreter"
evalExternFun =
    error "External functions aren't supported in the interpreter"
-- evalOp1' op e1 exts locs strms              = strictList $ repeat (evalOp1 op)
--                               <*> evalExpr_ e1 exts locs strms
-- evalOp2' op e1 e2 exts locs strms          =  strictList $ repeat (evalOp2 op)
--                              <*> evalExpr_ e1 exts locs strms
--                               <*> evalExpr_ e2 exts locs strms
-- evalOp3' op e1 e2 e3 exts locs strms       = strictList $ repeat (evalOp3 op)
--                               <*> evalExpr_ e1 exts locs strms
--                               <*> evalExpr_ e2 exts locs strms
--                               <*> evalExpr_ e3 exts locs strms
evalOp1' op e1 exts locs strms              =  map (evalOp1 op) (evalExpr_ e1 exts locs strms)

evalOp2' op e1 e2 exts locs strms          =   map (\(a,b) -> (evalOp2 op) a b)
                              (zip (evalExpr_ e1 exts locs strms)
                                 (evalExpr_ e2 exts locs strms))
evalOp3' op e1 e2 e3 exts locs strms       = map (\(a,b,c) -> (evalOp3 op) a b c)
                              (zip3 (evalExpr_ e1 exts locs strms)
                                   (evalExpr_ e2 exts locs strms)
                                   (evalExpr_ e3 exts locs strms))


evalExpr_ :: Expr a -> Env Name -> Env Name -> Env Id -> [a]
evalExpr_ e0 exts locs strms = case e0 of
  Const _ x              -> evalConst x exts locs strms
  Drop t i id            -> evalDrop t i id exts locs strms
  Local t1 _  name e1 e2 -> evalLocal t1 name e1 e2 exts locs strms
  Var t name             -> evalVar t name exts locs strms
  ExternVar t name       -> evalExternVar t name exts locs strms
  ExternArray _ _ _ _    -> evalExternArray 
  ExternFun _ _ _         -> evalExternFun 
  Op1 op e1              -> evalOp1' op e1 exts locs strms
  Op2 op e1 e2           -> evalOp2'  op e1 e2 exts locs strms
  Op3 op e1 e2 e3        -> evalOp3'  op e1 e2 e3 exts locs strms


-- (<*>) :: [(a -> b)] -> [a] -> [b]
-- a <*> b = zipWith ($) a b


-- zipWith' f l1 l2 = 
--   [ f e1 e2 | (e1, e2) <- zipWith k l1 l2 ]
--   where
--   k x y = x `seq` y `seq` (x,y)


-- evalExpr_ :: Expr a -> Env Name -> Env Name -> Env Id -> [a]
-- evalExpr_ e0 exts locs strms = case e0 of
--   Const _ x              -> x `seq` repeat x
--   Drop t i id            -> 
--     let Just xs = lookup id strms >>= fromDynF t
--     in  P.drop (fromIntegral i) xs
--   Local t1 _  name e1 e2 -> 
--     let xs    = evalExpr_ e1 exts locs strms
--         locs' = (name, toDynF t1 xs) : locs
--     in  evalExpr_ e2 exts locs' strms
--   Var t name             -> 
--     let Just xs = lookup name locs >>= fromDynF t
--     in  xs
--   ExternVar t name       -> evalExtern t name exts
--   ExternArray _ _ _ _    ->
--     error "External arrays aren't supported in the interpreter"
--   ExternFun _ _ _ _      ->
--     error "External functions aren't supported in the interpreter"
--   Op1 op e1              -> map (evalOp1 op)
--                                 (evalExpr_ e1 exts locs strms)
--   Op2 op e1 e2           -> map (\(a,b) -> (evalOp2 op) a b) $ 
--                                 zip (evalExpr_ e1 exts locs strms)
--                                     (evalExpr_ e2 exts locs strms)
--   Op3 op e1 e2 e3        -> map (\(a,b,c) -> (evalOp3 op) a b c) $
--                                 zip3 (evalExpr_ e1 exts locs strms)
--                                      (evalExpr_ e2 exts locs strms)
--                                      (evalExpr_ e3 exts locs strms)
-- >>>>>>> master

evalExtern :: Type a -> Name -> Env Name -> [a]
evalExtern t name exts =
  case lookup name exts of
    Nothing -> error $ "Undefined external variable: " ++ name
    Just dyn ->
      case fromDynF t dyn of
        Nothing -> error $ "Ill-typed external variable: " ++ name
        Just xs -> xs

--------------------------------------------------------------------------------

evalOp1 :: Op1 a b -> (a -> b)
evalOp1 op = case op of
  Not        -> P.not
  Abs _      -> P.abs
  Sign _     -> P.signum
  Recip _    -> P.recip
  Exp _      -> P.exp
  Sqrt _     -> P.sqrt
  Log _      -> P.log
  Sin _      -> P.sin
  Tan _      -> P.tan
  Cos _      -> P.cos
  Asin _     -> P.asin
  Atan _     -> P.atan
  Acos _     -> P.acos
  Sinh _     -> P.sinh
  Tanh _     -> P.tanh
  Cosh _     -> P.cosh
  Asinh _    -> P.asinh
  Atanh _    -> P.atanh
  Acosh _    -> P.acosh
  BwNot _    -> complement

--------------------------------------------------------------------------------

evalOp2 :: Op2 a b c -> (a -> b -> c)
evalOp2 op = case op of
  And          -> (&&)
  Or           -> (||)
  Add _        -> (+)
  Sub _        -> (-)
  Mul _        -> (*)
  Mod _        -> (catchZero P.mod)
  Div _        -> (catchZero P.div)
  Fdiv _       -> (P./)
  Pow _        -> (P.**)
  Logb _       -> P.logBase
  Eq _         -> (==)
  Ne _         -> (/=)
  Le _         -> (<=)
  Ge _         -> (>=)
  Lt _         -> (<)
  Gt _         -> (>)
  BwAnd _      -> (.&.)
  BwOr  _      -> (.|.)
  BwXor _      -> (xor)
  BwShiftL _ _ -> ( \ a b -> shiftL a $ fromIntegral b )
  BwShiftR _ _ -> ( \ a b -> shiftR a $ fromIntegral b )

catchZero :: Integral a => (a -> a -> a) -> (a -> a -> a)
catchZero _ _ 0 = error "divide by zero"
catchZero f x y = f x y

--------------------------------------------------------------------------------

evalOp3 :: Op3 a b c d -> (a -> b -> c -> d)
evalOp3 (Mux _) = \ v x y -> if v then x else y

--------------------------------------------------------------------------------

evalStream :: Env Name -> Env Id -> Stream -> (Int, DynamicF [] Type)
evalStream exts strms
  Stream
    { streamId       = id
    , streamBuffer   = buffer
    , streamExpr     = e
    , streamExprType = t
--    , streamGuard    = g
    } = (id, toDynF t xs)

  where

  xs = buffer ++ evalExpr_ e exts [] strms
--  ys = withGuard (uninitialized t) (evalExpr_ g exts [] strms) xs

{-
  withGuard :: a -> [Bool] -> [a] -> [a]
  withGuard _ (True:vs)  (z:zs) = z : withGuard z vs zs
  withGuard z (False:vs) zs     = z : withGuard z vs zs
  withGuard _ _          _      = []
-}
--------------------------------------------------------------------------------

evalTrigger :: Int -> Env Name -> Env Id -> Trigger -> [Maybe [Output]]
evalTrigger k exts strms
  Trigger
    { triggerGuard = e
    , triggerArgs  = args
    } = take k $ map tag (zip bs vs)

  where

  tag :: (Bool, a) -> Maybe a
  tag (True,  x) = Just x
  tag (False, _) = Nothing

  bs :: [Bool]
  bs = evalExpr_ e exts [] strms

  vs :: [[Output]]
  vs = transpose $ map evalUExpr args

  evalUExpr :: UExpr -> [Output]
  evalUExpr (UExpr t e1) =
    map (showWithType t) (evalExpr_ e1 exts [] strms)

--------------------------------------------------------------------------------


evalObserver :: Int -> Env Name -> Env Id -> Observer -> [Output]
evalObserver k exts strms
  Observer
    { observerExpr     = e
    , observerExprType = t }
  = take k $ map (showWithType t) (evalExpr_ e exts [] strms)

--------------------------------------------------------------------------------<|MERGE_RESOLUTION|>--- conflicted
+++ resolved
@@ -65,13 +65,8 @@
 evalVar t name exts locs strms             = 
     let Just xs = lookup name locs >>= fromDynF t
     in  xs
-<<<<<<< HEAD
 evalExternVar t name exts locs strms       = evalExtern t name exts
 evalExternArray =
-=======
-  ExternVar t name       -> evalExtern t name exts
-  ExternArray _ _ _ _ _    ->
->>>>>>> 8d521ee4
     error "External arrays aren't supported in the interpreter"
 evalExternFun =
     error "External functions aren't supported in the interpreter"
@@ -102,8 +97,8 @@
   Local t1 _  name e1 e2 -> evalLocal t1 name e1 e2 exts locs strms
   Var t name             -> evalVar t name exts locs strms
   ExternVar t name       -> evalExternVar t name exts locs strms
-  ExternArray _ _ _ _    -> evalExternArray 
-  ExternFun _ _ _         -> evalExternFun 
+  ExternArray _ _ _ _ _  -> evalExternArray 
+  ExternFun _ _ _ _      -> evalExternFun 
   Op1 op e1              -> evalOp1' op e1 exts locs strms
   Op2 op e1 e2           -> evalOp2'  op e1 e2 exts locs strms
   Op3 op e1 e2 e3        -> evalOp3'  op e1 e2 e3 exts locs strms
