--- conflicted
+++ resolved
@@ -18,10 +18,6 @@
   , module Copilot.Language.Operators.Temporal
   , Spec
   , Stream
-<<<<<<< HEAD
-  , Copilot
-=======
->>>>>>> cc1883dd
   , constant
   , trigger
   , arg
@@ -41,23 +37,12 @@
 import Copilot.Language.Operators.Ord
 import Copilot.Language.Operators.Temporal
 import Copilot.Language.Reify
-<<<<<<< HEAD
-import Copilot.Language.Stream (Stream, Copilot, Trigger, constant, trigger, arg, getList)
-
---------------------------------------------------------------------------------
-
-prettyPrint
-  :: Copilot
-  -> IO ()
-prettyPrint e = fmap PP.prettyPrint (reify $ getList e) >>= putStr
-=======
-import Copilot.Language.Spec (Spec, trigger, triggerArg)
+import Copilot.Language.Spec (Spec, trigger, arg)
 import Copilot.Language.Stream (Stream, constant)
 
 --------------------------------------------------------------------------------
 
 prettyPrint :: Spec () -> IO ()
 prettyPrint e = fmap PP.prettyPrint (reify e) >>= putStr
->>>>>>> cc1883dd
 
 --------------------------------------------------------------------------------