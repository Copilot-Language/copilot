--- conflicted
+++ resolved
@@ -34,7 +34,6 @@
   , externArrayD
   , externStruct
   , funArg -- * Deprecated.
-  , externStruct
   ) where
 
 import Copilot.Core (Typed)
@@ -63,11 +62,6 @@
 funArg :: Typed a => Stream a -> Arg
 funArg = Arg
 
-<<<<<<< HEAD
-externStruct :: Typed a => String -> [StructArg] -> Maybe (Stream a) -> Stream a
-externStruct = ExternStruct
-
-=======
 externStruct :: Typed a => String -> [(String, Arg)] -> Stream a
 externStruct = ExternStruct
 
@@ -82,7 +76,6 @@
           fromMaybe (find (\(Core.SExpr name _) -> name == field_nm) (element Core.structInst))
             (error "No field by the name of \"" ++ field_nm ++ "\"") element
 -}
->>>>>>> bae61353
 --------------------------------------------------------------------------------
 
 externB   :: String -> Maybe [Bool] -> Stream Bool
