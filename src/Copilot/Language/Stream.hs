--------------------------------------------------------------------------------
-- Copyright © 2011 National Institute of Aerospace / Galois, Inc.
--------------------------------------------------------------------------------

-- |

{-# LANGUAGE FlexibleInstances #-}
{-# LANGUAGE GADTs #-}
{-# LANGUAGE KindSignatures #-}
{-# LANGUAGE MultiParamTypeClasses #-}
{-# LANGUAGE Rank2Types #-}
{-# LANGUAGE UndecidableInstances #-}

module Copilot.Language.Stream
  ( Stream (..)
<<<<<<< HEAD
  , Trigger (..)
  , Copilot
  , TriggerArg (..)
  , trigger
  , arg
=======
>>>>>>> cc1883dd
  , constant
  , getList
  ) where

import Copilot.Core (Typed, typeOf)
import qualified Copilot.Core as Core
import Copilot.Language.Operators.Boolean
import Copilot.Language.Operators.Eq
import Copilot.Language.Operators.Extern
import Copilot.Language.Operators.Integral
import Copilot.Language.Operators.Mux
import Copilot.Language.Operators.Ord
import Copilot.Language.Operators.Temporal
import Copilot.Language.Prelude
import Data.Word (Word8)
import qualified Prelude as P
import Control.Monad.Writer (Writer, execWriter, tell)
--------------------------------------------------------------------------------

data Stream :: * -> * where
  Append
    :: Typed a
    => [a]
    -> Maybe (Stream Bool)
    -> Stream a
    -> Stream a
  Const
    :: Typed a
    => a
    -> Stream a
  Drop
    :: Typed a
    => Word8
    -> Stream a
    -> Stream a
  Extern
    :: Typed a
    => String
    -> Stream a
  Op1
    :: (Typed a, Typed b)
    => (forall op . Core.Op1 op => op a b)
    -> Stream a -> Stream b
  Op2
    :: (Typed a, Typed b, Typed c)
    => (forall op . Core.Op2 op => op a b c)
    -> Stream a -> Stream b -> Stream c
  Op3
    :: (Typed a, Typed b, Typed c, Typed d)
    => (forall op . Core.Op3 op => op a b c d)
<<<<<<< HEAD
    -> Stream a
    -> Stream b
    -> Stream c
    -> Stream d

--------------------------------------------------------------------------------

data Trigger where
  Trigger
    :: Core.Name
    -> Stream Bool
    -> [TriggerArg]
    -> Trigger

data TriggerArg where
  TriggerArg
    :: Typed a
    => Stream a
    -> TriggerArg

type Copilot = Writer [Trigger] ()

trigger
  :: String
  -> Stream Bool
  -> [TriggerArg]
  -> Copilot 
trigger s b args = tell [Trigger s b args]

-- | Creates a trigger argument.
arg :: Typed a => Stream a -> TriggerArg
arg = TriggerArg
=======
    -> Stream a -> Stream b -> Stream c -> Stream d
>>>>>>> cc1883dd

--------------------------------------------------------------------------------

constant :: Typed a => a -> Stream a
constant = Const

--------------------------------------------------------------------------------

getList :: Copilot -> [Trigger]
getList = execWriter

-- | Dummy instance in order to make 'Stream' an instance of 'Num'.
instance Show (Stream a) where
  show _      = "Stream"

--------------------------------------------------------------------------------

-- | Dummy instance in order to make 'Stream' an instance of 'Num'.
instance P.Eq (Stream a) where
  (==)        = error "'Prelude.(==)' isn't implemented for streams!"
  (/=)        = error "'Prelude.(/=)' isn't implemented for streams!"

--------------------------------------------------------------------------------

instance Boolean (Stream Bool) where
  (&&)        = Op2 Core.and
  (||)        = Op2 Core.or
  not         = Op1 Core.not
  true        = Const true
  false       = Const false
  fromBool    = Const . fromBool

--------------------------------------------------------------------------------

instance Typed a => Mux (Stream a) (Stream Bool) where
  mux         = Op3 (Core.mux typeOf)

--------------------------------------------------------------------------------

instance (Typed a, Num a) => Num (Stream a) where
  (+)         = Op2 (Core.add typeOf)
  (-)         = Op2 (Core.sub typeOf)
  (*)         = Op2 (Core.mul typeOf)
  abs         = Op1 (Core.abs typeOf)
  signum      = Op1 (Core.sign typeOf)
  fromInteger = Const . fromInteger

--------------------------------------------------------------------------------

instance (Typed a, P.Integral a) => Integral (Stream a) where
  div         = Op2 (Core.div typeOf)
  mod         = Op2 (Core.mod typeOf)

--------------------------------------------------------------------------------

instance (Typed a, P.Eq a) => Eq (Stream a) (Stream Bool) where
  (==)        = Op2 (Core.eq typeOf)
  (/=)        = Op2 (Core.ne typeOf)

--------------------------------------------------------------------------------

instance (Typed a, P.Ord a) => Ord (Stream a) (Stream Bool) where
  (<=)        = Op2 (Core.le typeOf)
  (>=)        = Op2 (Core.ge typeOf)
  (<)         = Op2 (Core.lt typeOf)
  (>)         = Op2 (Core.gt typeOf)

--------------------------------------------------------------------------------

instance Typed b => Temporal Stream b where
  (++)        = (`Append` Nothing)
  drop i      = Drop (fromIntegral i)

--------------------------------------------------------------------------------

instance Extern Stream where
  extern      = Extern

--------------------------------------------------------------------------------

instance (Typed a, Fractional a) => Fractional (Stream a) where
  (/)          = Op2 (Core.fdiv typeOf)
  recip        = Op1 (Core.recip typeOf)
  fromRational = Const . fromRational

--------------------------------------------------------------------------------

instance (Typed a, Floating a) => Floating (Stream a) where
  pi           = Const pi
  exp          = Op1 (Core.exp typeOf)
  sqrt         = Op1 (Core.sqrt typeOf)
  log          = Op1 (Core.log typeOf)
  (**)         = Op2 (Core.pow typeOf)
  logBase      = Op2 (Core.logb typeOf)
  sin          = Op1 (Core.sin typeOf)
  tan          = Op1 (Core.tan typeOf)
  cos          = Op1 (Core.cos typeOf)
  asin         = Op1 (Core.asin typeOf)
  atan         = Op1 (Core.atan typeOf)
  acos         = Op1 (Core.acos typeOf)
  sinh         = Op1 (Core.sinh typeOf)
  tanh         = Op1 (Core.tanh typeOf)
  cosh         = Op1 (Core.cosh typeOf)
  asinh        = Op1 (Core.asinh typeOf)
  atanh        = Op1 (Core.atanh typeOf)
  acosh        = Op1 (Core.acosh typeOf)

--------------------------------------------------------------------------------<|MERGE_RESOLUTION|>--- conflicted
+++ resolved
@@ -13,16 +13,7 @@
 
 module Copilot.Language.Stream
   ( Stream (..)
-<<<<<<< HEAD
-  , Trigger (..)
-  , Copilot
-  , TriggerArg (..)
-  , trigger
-  , arg
-=======
->>>>>>> cc1883dd
   , constant
-  , getList
   ) where
 
 import Copilot.Core (Typed, typeOf)
@@ -37,7 +28,7 @@
 import Copilot.Language.Prelude
 import Data.Word (Word8)
 import qualified Prelude as P
-import Control.Monad.Writer (Writer, execWriter, tell)
+
 --------------------------------------------------------------------------------
 
 data Stream :: * -> * where
@@ -71,42 +62,10 @@
   Op3
     :: (Typed a, Typed b, Typed c, Typed d)
     => (forall op . Core.Op3 op => op a b c d)
-<<<<<<< HEAD
-    -> Stream a
-    -> Stream b
+    -> Stream a 
+    -> Stream b 
     -> Stream c
     -> Stream d
-
---------------------------------------------------------------------------------
-
-data Trigger where
-  Trigger
-    :: Core.Name
-    -> Stream Bool
-    -> [TriggerArg]
-    -> Trigger
-
-data TriggerArg where
-  TriggerArg
-    :: Typed a
-    => Stream a
-    -> TriggerArg
-
-type Copilot = Writer [Trigger] ()
-
-trigger
-  :: String
-  -> Stream Bool
-  -> [TriggerArg]
-  -> Copilot 
-trigger s b args = tell [Trigger s b args]
-
--- | Creates a trigger argument.
-arg :: Typed a => Stream a -> TriggerArg
-arg = TriggerArg
-=======
-    -> Stream a -> Stream b -> Stream c -> Stream d
->>>>>>> cc1883dd
 
 --------------------------------------------------------------------------------
 
@@ -114,9 +73,6 @@
 constant = Const
 
 --------------------------------------------------------------------------------
-
-getList :: Copilot -> [Trigger]
-getList = execWriter
 
 -- | Dummy instance in order to make 'Stream' an instance of 'Num'.
 instance Show (Stream a) where
