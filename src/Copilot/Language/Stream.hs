--------------------------------------------------------------------------------
-- Copyright © 2011 National Institute of Aerospace / Galois, Inc.
--------------------------------------------------------------------------------

-- | Abstract syntax for streams and operators.

{-# LANGUAGE Trustworthy #-}
{-# LANGUAGE GADTs #-}
{-# LANGUAGE KindSignatures #-}
{-# LANGUAGE Rank2Types #-}

module Copilot.Language.Stream
  ( Stream (..) 
  , Arg (..) 
  , StructArg (..)
  ) where

import Copilot.Core (Typed, typeOf)
import Copilot.Core.Error
import qualified Copilot.Core as Core
import Copilot.Language.Prelude
import qualified Prelude as P

--------------------------------------------------------------------------------

data Stream :: * -> * where
  Append      :: Typed a 
              => [a] -> Maybe (Stream Bool) -> Stream a -> Stream a
  Const       :: Typed a => a -> Stream a
  Drop        :: Typed a
              => Int -> Stream a -> Stream a
  Extern      :: Typed a
              => String -> Maybe [a] -> Stream a
  ExternFun   :: Typed a 
              => String -> [Arg] -> Maybe (Stream a) -> Stream a
  ExternArray :: (Typed a, Typed b, Integral a)
              => String -> Stream a -> Int -> Maybe [[b]] -> Stream b
  ExternStruct:: Typed a
<<<<<<< HEAD
              => String -> [StructArg] -> Maybe (Stream a) -> Stream a
=======
              => String -> [(String, Arg)] -> Stream a
  GetField    :: (Typed a, Typed b)
              => Stream a -> String -> Stream b
>>>>>>> bae61353
  Local       :: (Typed a, Typed b) 
              => Stream a -> (Stream a -> Stream b) -> Stream b
  Var         :: Typed a 
              => String -> Stream a
  Op1         :: (Typed a, Typed b)
              => Core.Op1 a b -> Stream a -> Stream b
  Op2         :: (Typed a, Typed b, Typed c)
              => Core.Op2 a b c -> Stream a -> Stream b -> Stream c
  Op3         :: (Typed a, Typed b, Typed c, Typed d)
              => Core.Op3 a b c d -> Stream a -> Stream b -> Stream c -> Stream d
  Label       :: Typed a => String -> Stream a -> Stream a

--------------------------------------------------------------------------------

data Arg where
  Arg :: Typed a => Stream a -> Arg

data StructArg = StructArg { name_ :: String, arg' :: Arg }

--------------------------------------------------------------------------------

-- | Dummy instance in order to make 'Stream' an instance of 'Num'.
instance Show (Stream a) where
  show _      = "Stream"

--------------------------------------------------------------------------------

-- | Dummy instance in order to make 'Stream' an instance of 'Num'.
instance P.Eq (Stream a) where
  (==)        = badUsage "'Prelude.(==)' isn't implemented for streams!"
  (/=)        = badUsage "'Prelude.(/=)' isn't implemented for streams!"

--------------------------------------------------------------------------------

instance (Typed a, P.Eq a, Num a) => Num (Stream a) where
  (Const x) + (Const y)   = Const (x + y)
  (Const 0) + y           = y
  x + (Const 0)           = x
  x + y                   = Op2 (Core.Add typeOf) x y

  (Const x) - (Const y)   = Const (x - y)
  x - (Const 0)           = x
  x - y                   = Op2 (Core.Sub typeOf) x y

  (Const x) * (Const y)   = Const (x * y)
  (Const 0) * _           = Const 0
  _ * (Const 0)           = Const 0
  (Const 1) * y           = y
  x * (Const 1)           = x
  x * y                   = Op2 (Core.Mul typeOf) x y

  abs (Const x)           = Const (abs x)
  abs x                   = Op1 (Core.Abs typeOf) x

  signum (Const x)        = Const (signum x)
  signum x                = Op1 (Core.Sign typeOf) x

  fromInteger             = Const . fromInteger

--------------------------------------------------------------------------------

-- XXX we may not want to precompute these if they're constants if someone is
-- relying on certain floating-point behavior.
instance (Typed a, P.Eq a, Fractional a) => Fractional (Stream a) where
  (/)                     = Op2 (Core.Fdiv typeOf) 

  recip (Const x)         = Const (recip x)
  recip x                 = Op1 (Core.Recip typeOf) x

  fromRational            = Const . fromRational

--------------------------------------------------------------------------------

-- XXX we may not want to precompute these if they're constants if someone is
-- relying on certain floating-point behavior.
instance (Typed a, Eq a, Floating a) => Floating (Stream a) where
  pi           = Const pi
  exp          = Op1 (Core.Exp typeOf)
  sqrt         = Op1 (Core.Sqrt typeOf)
  log          = Op1 (Core.Log typeOf)
  (**)         = Op2 (Core.Pow typeOf)
  logBase      = Op2 (Core.Logb typeOf)
  sin          = Op1 (Core.Sin typeOf)
  tan          = Op1 (Core.Tan typeOf)
  cos          = Op1 (Core.Cos typeOf)
  asin         = Op1 (Core.Asin typeOf)
  atan         = Op1 (Core.Atan typeOf)
  acos         = Op1 (Core.Acos typeOf)
  sinh         = Op1 (Core.Sinh typeOf)
  tanh         = Op1 (Core.Tanh typeOf)
  cosh         = Op1 (Core.Cosh typeOf)
  asinh        = Op1 (Core.Asinh typeOf)
  atanh        = Op1 (Core.Atanh typeOf)
  acosh        = Op1 (Core.Acosh typeOf)

--------------------------------------------------------------------------------<|MERGE_RESOLUTION|>--- conflicted
+++ resolved
@@ -36,13 +36,9 @@
   ExternArray :: (Typed a, Typed b, Integral a)
               => String -> Stream a -> Int -> Maybe [[b]] -> Stream b
   ExternStruct:: Typed a
-<<<<<<< HEAD
-              => String -> [StructArg] -> Maybe (Stream a) -> Stream a
-=======
               => String -> [(String, Arg)] -> Stream a
   GetField    :: (Typed a, Typed b)
               => Stream a -> String -> Stream b
->>>>>>> bae61353
   Local       :: (Typed a, Typed b) 
               => Stream a -> (Stream a -> Stream b) -> Stream b
   Var         :: Typed a 
