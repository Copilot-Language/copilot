--- conflicted
+++ resolved
@@ -18,7 +18,7 @@
 --import Copilot.Language.Reify.Sharing (makeSharingExplicit)
 import Copilot.Language.Analyze (analyze)
 import Copilot.Language.Spec
-import Copilot.Language.Stream (Stream (..), Arg (..), StructArg (..))
+import Copilot.Language.Stream (Stream (..), Arg (..))
 
 import Prelude hiding (id)
 import Data.IORef
@@ -213,14 +213,6 @@
 
       ------------------------------------------------------
 
-<<<<<<< HEAD
-      ExternStruct cs sargs interpExpr -> do
-          args' <- mapM mkStructArg sargs
-          w <- case interpExpr of
-                 Nothing -> return Nothing
-                 Just e -> liftM Just (go e)
-          return $ Core.ExternStruct typeOf cs args' w Nothing
-=======
       ExternStruct cs sargs -> trace (show cs) $ do
           args' <- mapM (\(name, Arg e) -> trace (show name) $ mkStrArg (name, Arg e)) sargs
           return $ Core.ExternStruct typeOf cs args' Nothing
@@ -233,7 +225,6 @@
         {-  ISSUE: UNLIKE APPEND, GETFIELD DOES NOT HAVE CONSISTENT RETURN TYPE
               --> NEED TO PROPERLY DEFINE GETFIELD IN EXPR
                 --> IMPLEMENT GETFIELD FROM CORE THROUGH LANGUAGE -}
->>>>>>> bae61353
 
       ------------------------------------------------------
 
@@ -263,12 +254,6 @@
       w <- mkExpr refMkId refStreams refMap e
       return $ Core.UExpr typeOf w
 
-<<<<<<< HEAD
-  mkStructArg :: StructArg -> IO Core.SExpr
-  mkStructArg (StructArg { name_ = n, arg' = Arg a }) = do
-      w <- mkExpr refMkId refStreams refMap a
-      return $ Core.SExpr n $ Core.UExpr typeOf w
-=======
   mkStrArg :: (Core.Name, Arg) -> IO (Core.Name, Core.UExpr)
   mkStrArg (name, Arg e) = do
       w <- mkExpr refMkId refStreams refMap e
@@ -298,7 +283,6 @@
       mkStructArg (StructArg { name_ = n, arg' = Arg a }) = do
         w <- mkExpr refMkId refStreams refMap a
         return $ Core.SExpr n $ Core.UExpr typeOf w-}
->>>>>>> bae61353
 
 --------------------------------------------------------------------------------
 
