--- conflicted
+++ resolved
@@ -61,22 +61,13 @@
     Copilot.Core.Operators
     Copilot.Core.Spec
     Copilot.Core.Spec.Locals
-<<<<<<< HEAD
     Copilot.Core.Random
     Copilot.Core.Random.Gen
     Copilot.Core.Random.Weights
-=======
->>>>>>> 05d14563
     Copilot.Core.Type
     Copilot.Core.Type.Dynamic
     Copilot.Core.Type.Equality
     Copilot.Core.Type.Show
     Copilot.Core.Type.Uninitialized
     Copilot.Core.PrettyPrint
-    Copilot.Core.Version
-
-  -- other-modules:
-  --   Copilot.Core.Random
-  --   Copilot.Core.Random.Gen
-  --   Copilot.Core.Random.Weights
-  +    Copilot.Core.Version